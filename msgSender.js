/**
 * Created by Anton on 02.10.2016.
 */
"use strict";
const base = require('./base');
const debug = require('debug')('app:msgSender');
const request = require('request');
const requestPromise = require('request-promise');

var MsgSender = function (options) {
    var _this = this;
    _this.gOptions = options;
    _this.messageRequestPicturePromise = {};
};

/**
 * @param {Object} message
 * @param {number} message.chatId
 * @param {number} message.id
 * @return {Promise}
 */
MsgSender.prototype.addMsgInStream = function (message) {
    var _this = this;
    return _this.gOptions.msgStack.addStreamMessage(message);
};

MsgSender.prototype.updateMsg = function (msg, caption, text) {
    var _this = this;
    var sendPromise = Promise.resolve();
    if (msg.type === 'streamPhoto') {
        sendPromise = sendPromise.then(function () {
            return _this.gOptions.bot.editMessageCaption(caption, {
                chat_id: msg.chatId,
                message_id: msg.id
            });
        });
    } else
    if (msg.type === 'streamText') {
        sendPromise = sendPromise.then(function () {
            return _this.gOptions.bot.editMessageText(text, {
                chat_id: msg.chatId,
                message_id: msg.id,
                parse_mode: 'HTML'
            });
        });
    }
    return sendPromise;
};

<<<<<<< HEAD
MsgSender.prototype.updateNotify = function (stream) {
    var _this = this;
    var caption = base.getNowStreamPhotoText(this.gOptions, stream);
    var text = base.getNowStreamText(this.gOptions, stream);

    return _this.gOptions.users.getChatIdsByChannel(stream._service, stream._channelId).then(function (chatIdList) {
        if (!chatIdList.length) {
            return;
        }

        var msgArray = _this.getMsgFromStream(stream).slice(0);

        var promiseArr = msgArray.map(function (msg) {
            return _this.updateMsg(msg, caption, text).then(function () {
                debugLog('[update] %s %s', msg.chatId, stream._id);

                if (msg.type === 'streamPhoto') {
                    _this.track(msg.chatId, stream, 'updatePhoto');
                } else
                if (msg.type === 'streamText') {
                    _this.track(msg.chatId, stream, 'updateText');
                }
            }).catch(function (err) {
                if (err.code === 'ETELEGRAM') {
                    var body = err.response.body;
                    if (/message to edit not found/.test(body.description)) {
                        return _this.removeMsgFromStream(stream, msg);
                    } else
                    if (/message is not modified/.test(body.description)) {
                        return;
                    }
                }
                debug('Edit msg error', err);
            });
        });

        return Promise.all(promiseArr);
    });
};

=======
>>>>>>> 81913da0
MsgSender.prototype.getValidPhotoUrl = function (stream) {
    var _this = this;

    var requestLimit = _this.gOptions.config.sendPhotoRequestLimit || 10;

    var requestTimeoutSec = _this.gOptions.config.sendPhotoRequestTimeoutSec || 30;
    requestTimeoutSec *= 1000;

    var previewList = stream.preview;

    var getHead = function (index) {
        var previewUrl = previewList[index];
        return requestPromise({
            method: 'HEAD',
            url: previewUrl,
            gzip: true,
            forever: true,
            resolveWithFullResponse: true
        }).then(function (response) {
            return response.request.href;
        }).catch(function(err) {
            if (++index < previewList.length) {
                return getHead(index);
            }

            if (requestLimit-- < 1) {
                throw err;
            }

            return new Promise(function(resolve) {
                setTimeout(resolve, requestTimeoutSec);
            }).then(function() {
                return getHead(0);
            });
        });
    };

    return getHead(0);
};

MsgSender.prototype.getPicId = function(chatId, text, stream) {
    var _this = this;

    var sendingPic = function () {
        var uploadPhoto = function (photoUrl) {
            return _this.gOptions.bot.sendPhoto(chatId, request({
                url: photoUrl,
                forever: true
            }), {
                caption: text
            });
        };

        var sendPhotoUrl = function (photoUrl) {
            return _this.gOptions.bot.sendPhoto(chatId, photoUrl, {
                caption: text
            });
        };

        return _this.getValidPhotoUrl(stream).then(function (photoUrl) {
            return sendPhotoUrl(photoUrl).catch(function (err) {
                var errList = [
                    /failed to get HTTP URL content/,
                    /wrong type of the web page content/,
                    /wrong file identifier\/HTTP URL specified/
                ];
                var isLoadUrlError = errList.some(function (re) {
                    return re.test(err.message);
                });
                if (!isLoadUrlError) {
                    isLoadUrlError = err.response && err.response.statusCode === 504;
                }

                if (!isLoadUrlError) {
                    throw err;
                }

                return uploadPhoto(photoUrl);
            });
        });
    };

    return sendingPic();
};

MsgSender.prototype.requestPicId = function(chatId, messageId, caption, text, data) {
    var _this = this;

    var any = function () {
        delete _this.messageRequestPicturePromise[messageId];
    };

    var promise = _this.messageRequestPicturePromise[messageId];
    if (!promise) {
        promise = _this.messageRequestPicturePromise[messageId] = _this.getPicId(chatId, caption, data).then(function (msg) {
            any();
            _this.track(chatId, data, 'sendPhoto');
            return _this.addMsgInStream({
                type: 'streamPhoto',
                chatId: chatId,
                id: msg.message_id,
                streamId: data._id
            }).then(function () {
                var imageFileId = null;
                msg.photo.some(function (item) {
                    return imageFileId = item.file_id;
                });
                return imageFileId;
            });
        }, function (err) {
            any();
            throw err;
        });
        promise = promise.catch(function (err) {
            return _this.send(chatId, null, caption, text, data).then(function () {
                debug('getPicId error %o', err);
            });
        });
    } else {
        promise = promise.then(function (imageFileId) {
            return _this.send(chatId, imageFileId, caption, text, data).then(function () {
                return imageFileId;
            });
        }, function () {
            return _this.requestPicId(chatId, messageId, caption, text, data);
        });
    }
    return promise;
};

MsgSender.prototype.sendMsg = function(chatId, noPhotoText, stream) {
    var _this = this;
    return _this.gOptions.bot.sendMessage(chatId, noPhotoText, {
        parse_mode: 'HTML'
    }).then(function(msg) {
        _this.track(chatId, stream, 'sendMsg');
        return _this.addMsgInStream({
            type: 'streamText',
            chatId: chatId,
            id: msg.message_id,
            streamId: stream._id
        });
    });
};

MsgSender.prototype.sendPhoto = function(chatId, fileId, text, stream) {
    var _this = this;
    return _this.gOptions.bot.sendPhotoQuote(chatId, fileId, {
        caption: text
    }).then(function(msg) {
        _this.track(chatId, stream, 'sendPhoto');
        return _this.addMsgInStream({
            type: 'streamPhoto',
            chatId: chatId,
            id: msg.message_id,
            streamId: stream._id
        });
    });
};

MsgSender.prototype.send = function(chatId, imageFileId, caption, text, stream) {
    var _this = this;

    var promise;
    if (!imageFileId || !caption) {
        promise = _this.sendMsg(chatId, text, stream);
    } else {
        promise = _this.sendPhoto(chatId, imageFileId, caption, stream);
    }

    return promise;
};

MsgSender.prototype.sendMessage = function (chatId, messageId, message, data, useCache) {
    var _this = this;

    var imageFileId = message.imageFileId;
    var caption = message.caption;
    var text = message.text;

    if (!data.preview.length) {
        return _this.send(chatId, imageFileId, caption, text, data);
    }

    if (!caption) {
        return _this.send(chatId, imageFileId, caption, text, data);
    }

    if (useCache && imageFileId) {
        return _this.send(chatId, imageFileId, caption, text, data);
    }

    return _this.requestPicId(chatId, messageId, caption, text, data).then(function(imageFileId) {
        if (imageFileId) {
            message.imageFileId = imageFileId;
            return _this.gOptions.msgStack.setImageFileId(messageId, imageFileId);
        }
    });
};

MsgSender.prototype.track = function(chatId, stream, title) {
    return this.gOptions.tracker.track({
        text: stream._channelId,
        from: {
            id: 1
        },
        chat: {
            id: chatId
        },
        date: base.getNow()
    }, title);
};


module.exports = MsgSender;<|MERGE_RESOLUTION|>--- conflicted
+++ resolved
@@ -47,49 +47,6 @@
     return sendPromise;
 };
 
-<<<<<<< HEAD
-MsgSender.prototype.updateNotify = function (stream) {
-    var _this = this;
-    var caption = base.getNowStreamPhotoText(this.gOptions, stream);
-    var text = base.getNowStreamText(this.gOptions, stream);
-
-    return _this.gOptions.users.getChatIdsByChannel(stream._service, stream._channelId).then(function (chatIdList) {
-        if (!chatIdList.length) {
-            return;
-        }
-
-        var msgArray = _this.getMsgFromStream(stream).slice(0);
-
-        var promiseArr = msgArray.map(function (msg) {
-            return _this.updateMsg(msg, caption, text).then(function () {
-                debugLog('[update] %s %s', msg.chatId, stream._id);
-
-                if (msg.type === 'streamPhoto') {
-                    _this.track(msg.chatId, stream, 'updatePhoto');
-                } else
-                if (msg.type === 'streamText') {
-                    _this.track(msg.chatId, stream, 'updateText');
-                }
-            }).catch(function (err) {
-                if (err.code === 'ETELEGRAM') {
-                    var body = err.response.body;
-                    if (/message to edit not found/.test(body.description)) {
-                        return _this.removeMsgFromStream(stream, msg);
-                    } else
-                    if (/message is not modified/.test(body.description)) {
-                        return;
-                    }
-                }
-                debug('Edit msg error', err);
-            });
-        });
-
-        return Promise.all(promiseArr);
-    });
-};
-
-=======
->>>>>>> 81913da0
 MsgSender.prototype.getValidPhotoUrl = function (stream) {
     var _this = this;
 
